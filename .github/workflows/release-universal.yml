--- conflicted
+++ resolved
@@ -61,7 +61,6 @@
         run: echo "PACKAGE_VERSION=$(node -pe "require('./packages/game/package.json').version")" >> $GITHUB_ENV
 
       - name: Create Release
-<<<<<<< HEAD
         id: create_release
         uses: actions/github-script@v7
         with:
@@ -143,29 +142,4 @@
               release_id: ${{ steps.create_release.outputs.release_id }},
               name: 'ElizaOS-Terminal-${{ env.PACKAGE_VERSION }}-universal.app.tar.gz',
               data: tarData,
-            });
-=======
-        uses: tauri-apps/tauri-action@v0
-        env:
-          GITHUB_TOKEN: ${{ secrets.GITHUB_TOKEN }}
-          APPLE_CERTIFICATE: ${{ secrets.APPLE_CERTIFICATE }}
-          APPLE_CERTIFICATE_PASSWORD: ${{ secrets.APPLE_CERTIFICATE_PASSWORD }}
-          APPLE_SIGNING_IDENTITY: ${{ secrets.APPLE_SIGNING_IDENTITY }}
-          APPLE_ID: ${{ secrets.APPLE_ID }}
-          APPLE_PASSWORD: ${{ secrets.APPLE_PASSWORD }}
-          APPLE_TEAM_ID: ${{ secrets.APPLE_TEAM_ID }}
-        with:
-          tagName: v${{ env.PACKAGE_VERSION }}-universal
-          releaseName: ElizaOS Game v${{ env.PACKAGE_VERSION }} Universal
-          releaseBody: |
-            Universal macOS build for both Intel and Apple Silicon Macs.
-
-            This build contains both x86_64 and aarch64 architectures in a single binary.
-          releaseDraft: false
-          prerelease: false
-          projectPath: packages/game
-          args: --target universal-apple-darwin
-          tauriScript: bunx tauri
-          includeDebug: false
-          includeRelease: true
->>>>>>> 59a8ec48
+            });