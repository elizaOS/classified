--- conflicted
+++ resolved
@@ -102,30 +102,13 @@
           sudo apt-get update
           sudo apt-get install -y libwebkit2gtk-4.0-dev libwebkit2gtk-4.1-dev libappindicator3-dev librsvg2-dev patchelf
 
-<<<<<<< HEAD
-      - name: Build frontend
-=======
       - name: Install frontend dependencies
->>>>>>> 59a8ec48
         run: |
           # Install root dependencies first
           bun install --frozen-lockfile || bun install
           # Then install game package dependencies
           cd packages/game
-<<<<<<< HEAD
-          npm run build || echo "Frontend build completed"
-
-      - name: Build Tauri app
-        uses: tauri-apps/tauri-action@v0
-        env:
-          GITHUB_TOKEN: ${{ secrets.GITHUB_TOKEN }}
-          # Code signing environment variables are set in previous steps
-        with:
-          projectPath: packages/game
-          releaseId: ${{ needs.create-release.outputs.release_id }}
-=======
           bun install --frozen-lockfile || bun install
->>>>>>> 59a8ec48
 
       - name: Build frontend
         run: |
@@ -612,11 +595,6 @@
             const release = await github.rest.repos.getReleaseByTag({
               owner: context.repo.owner,
               repo: context.repo.repo,
-<<<<<<< HEAD
-              workflow_id: 'deploy-lander.yml',
-              ref: 'main'
-            });
-=======
               tag: tag
             });
 
@@ -690,5 +668,4 @@
           SNAPCRAFT_STORE_CREDENTIALS: ${{ secrets.SNAPCRAFT_STORE_CREDENTIALS }}
         with:
           snap: ${{ steps.build-snap.outputs.snap }}
-          release: ${{ contains(github.ref, '-') && 'edge' || 'stable' }}
->>>>>>> 59a8ec48
+          release: ${{ contains(github.ref, '-') && 'edge' || 'stable' }}