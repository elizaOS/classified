--- conflicted
+++ resolved
@@ -18,6 +18,7 @@
 import { plugin as sqlPlugin } from '@elizaos/plugin-sql';
 import { experiencePlugin } from '@elizaos/plugin-experience';
 import { stagehandPlugin } from '@elizaos/plugin-stagehand';
+import { visionPlugin } from '@elizaos/plugin-vision';
 import * as dotenv from 'dotenv';
 import * as fs from 'fs';
 import * as path from 'path';
@@ -74,37 +75,21 @@
 const modelProvider =
   process.env.MODEL_PROVIDER || terminalCharacter.settings?.MODEL_PROVIDER || 'ollama';
 
-<<<<<<< HEAD
-// Create plugin list with conditional loading based on providers
-const plugins: Plugin[] = [
-  sqlPlugin,
-  gameAPIPlugin,
-  inferencePlugin,
-  knowledgePlugin,
-  bootstrapPlugin,
-  autonomyPlugin,
-  GoalsPlugin,
-  TodoPlugin,
-  PersonalityPlugin,
-  experiencePlugin,
-  shellPlugin,
-  stagehandPlugin,
-].filter(Boolean);
-=======
 // Define all available plugins for progressive unlocking
 const allAvailablePlugins: Record<string, Plugin> = {
   sql: sqlPlugin,
   bootstrap: bootstrapPlugin,
-  ollama: ollamaPlugin,
   autonomy: autonomyPlugin,
   goals: GoalsPlugin,
   todo: TodoPlugin,
+  vision: visionPlugin,
   personality: PersonalityPlugin,
   experience: experiencePlugin,
   knowledge: knowledgePlugin,
   shell: shellPlugin,
   stagehand: stagehandPlugin,
   gameAPI: gameAPIPlugin,
+  inference: inferencePlugin,
 };
 
 // Create initial plugin list with only basic capabilities
@@ -113,18 +98,17 @@
     sqlPlugin,          // Always needed for database
     bootstrapPlugin,    // Always needed for basic runtime
     gameAPIPlugin,      // Always needed for game API
-    // Only load model provider plugins that are being used
-    ...(modelProvider === 'ollama' || modelProvider === 'all' ? [ollamaPlugin] : []),
+    inferencePlugin,    // Always needed for inference
+    autonomyPlugin,     // Start with autonomy enabled
     knowledgePlugin,    // Always needed for memory
     PersonalityPlugin,  // Always needed for character
     experiencePlugin,   // Always needed for learning
-    // Basic capabilities - only shell initially
-    shellPlugin,
-  ].filter(Boolean);
+          GoalsPlugin,        // Goals tracking and management
+      TodoPlugin,         // Todo tracking and management
+    ].filter(Boolean);
 }
 
 const initialPlugins = createInitialPlugins();
->>>>>>> 39d1ae69
 
 // Function to start an agent runtime - called by server.ts
 export async function startAgent(character: any): Promise<IAgentRuntime> {
@@ -158,7 +142,51 @@
     plugins: initialPlugins,
   });
 
-  console.log('[AGENT START] AgentRuntime created with initial capabilities');
+  // Add progressive plugin support
+  (runtime as any).registerProgressivePlugin = async (capability: string) => {
+    console.log(`[PROGRESSION] Registering plugin for capability: ${capability}`);
+    logger.info(`[PROGRESSION] Registering plugin for capability: ${capability}`);
+    
+    const pluginMappings: Record<string, Plugin[]> = {
+      'browser': [stagehandPlugin], // Browser capability uses Stagehand for web automation
+      'stagehand': [stagehandPlugin], // Alias for backward compatibility
+      'vision': [], // Vision plugin would go here when available
+      'screen_capture': [], // Screen capture plugin would go here
+      'microphone': [], // SAM plugin would go here
+      'sam': [], // SAM plugin would go here  
+      'audio': [], // Audio plugin would go here
+      'camera': [], // Camera plugin would go here
+      'advanced_vision': [], // Advanced vision plugin would go here
+      'shell': [shellPlugin],
+      'goals': [GoalsPlugin],
+      'todo': [TodoPlugin],
+    };
+    
+    const pluginsToRegister = pluginMappings[capability] || [];
+    console.log(`[PROGRESSION] Found ${pluginsToRegister.length} plugins to register for ${capability}`);
+    logger.info(`[PROGRESSION] Found ${pluginsToRegister.length} plugins to register for ${capability}`);
+    
+    for (const plugin of pluginsToRegister) {
+      if (!runtime.plugins.find(p => p.name === plugin.name)) {
+        console.log(`[PROGRESSION] Registering plugin: ${plugin.name} for capability: ${capability}`);
+        logger.info(`[PROGRESSION] Registering plugin: ${plugin.name} for capability: ${capability}`);
+        
+        try {
+          await runtime.registerPlugin(plugin);
+          console.log(`[PROGRESSION] Successfully registered plugin: ${plugin.name}`);
+          logger.info(`[PROGRESSION] Successfully registered plugin: ${plugin.name}`);
+        } catch (error) {
+          console.error(`[PROGRESSION] Failed to register plugin ${plugin.name}:`, error);
+          logger.error(`[PROGRESSION] Failed to register plugin ${plugin.name}:`, error);
+        }
+      } else {
+        console.log(`[PROGRESSION] Plugin ${plugin.name} already registered`);
+        logger.info(`[PROGRESSION] Plugin ${plugin.name} already registered`);
+      }
+    }
+  };
+
+  console.log('[AGENT START] AgentRuntime created with initial capabilities and progressive plugin support');
 
   // Initialize runtime - this will set up database connection AND create the agent via ensureAgentExists
   await runtime.initialize();
@@ -175,35 +203,6 @@
   // Store the progression service and tracker on the runtime for later access
   (runtime as any).progressionService = progressionService;
   (runtime as any).progressionTracker = progressionTracker;
-  
-  // Set up capability mapping for dynamic plugin registration
-  (runtime as any).registerProgressivePlugin = async (capability: string) => {
-    console.log(`[PROGRESSION] Registering plugin for capability: ${capability}`);
-    
-    const pluginMappings: Record<string, Plugin[]> = {
-      'browser': [stagehandPlugin],
-      'stagehand': [stagehandPlugin],
-      'vision': [], // Vision plugin would go here when available
-      'screen_capture': [], // Screen capture plugin would go here
-      'microphone': [], // SAM plugin would go here
-      'sam': [], // SAM plugin would go here  
-      'audio': [], // Audio plugin would go here
-      'camera': [], // Camera plugin would go here
-      'advanced_vision': [], // Advanced vision plugin would go here
-      'autonomy': [autonomyPlugin],
-      'goals': [GoalsPlugin],
-      'todo': [TodoPlugin],
-    };
-    
-    const pluginsToRegister = pluginMappings[capability] || [];
-    
-    for (const plugin of pluginsToRegister) {
-      if (!runtime.plugins.find(p => p.name === plugin.name)) {
-        console.log(`[PROGRESSION] Registering plugin: ${plugin.name}`);
-        await runtime.registerPlugin(plugin);
-      }
-    }
-  };
 
   console.log('[AGENT START] Capability progression system initialized');
 
