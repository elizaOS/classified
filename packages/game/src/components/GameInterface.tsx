--- conflicted
+++ resolved
@@ -58,6 +58,15 @@
   onConfirm: () => void;
 }
 
+// Track individual warning acknowledgments and feature usage
+interface CapabilityUsageState {
+  [capability: string]: {
+    hasBeenUsed: boolean;
+    warningAcknowledged: boolean;
+    firstSeenAt?: Date;
+  };
+}
+
 interface MediaStreams {
   camera?: MediaStream;
   screen?: MediaStream;
@@ -77,7 +86,8 @@
   states: PluginToggleState;
   onToggle: (capability: string) => Promise<void>;
   progressionStatus?: any;
-}> = ({ states, onToggle, progressionStatus }) => {
+  capabilityUsage: CapabilityUsageState;
+}> = ({ states, onToggle, progressionStatus, capabilityUsage }) => {
   const [isTogglingState, setIsTogglingState] = useState({
     autonomy: false,
     camera: false,
@@ -102,7 +112,10 @@
       'camera': ['camera', 'advanced_vision'],
       'screen': ['vision', 'screen_capture'],
       'microphone': ['microphone', 'sam', 'audio'],
+      'speakers': ['microphone', 'sam', 'audio'], // Speakers use same capabilities as microphone
       'autonomy': ['autonomy'],
+      'goals': ['goals'],
+      'todo': ['todo'],
     };
     
     const progressionCapabilities = capabilityMap[capability] || [capability];
@@ -111,7 +124,7 @@
     );
   };
 
-  const buttonStyle = (isActive: boolean, isToggling: boolean, isUnlocked: boolean) => ({
+  const buttonStyle = (isActive: boolean, isToggling: boolean, isUnlocked: boolean, isNew: boolean) => ({
     flex: '1 1 0',
     height: '40px',
     backgroundColor: !isUnlocked ? '#333333' : isActive ? '#00ff00' : '#1a1a1a',
@@ -132,6 +145,8 @@
     minWidth: 0,
     opacity: !isUnlocked ? 0.5 : isToggling ? 0.7 : 1,
     position: 'relative' as const,
+    animation: isNew && isUnlocked ? 'glow 2s ease-in-out infinite' : 'none',
+    boxShadow: isNew && isUnlocked ? '0 0 10px #00ff00' : 'none',
   });
 
   const handleClick = async (capability: string) => {
@@ -155,35 +170,61 @@
     }
   };
 
-  // Render capability button with lock indicator
-  const renderCapabilityButton = (
-    capability: string, 
-    state: boolean, 
-    isToggling: boolean, 
-    label: string, 
-    testId: string
-  ) => {
-    const isUnlocked = isCapabilityUnlocked(capability);
-    
-    return (
+
+
+  return (
+    <div style={{ display: 'flex', gap: '2px', width: '100%' }}>
       <div
-        style={buttonStyle(state, isToggling, isUnlocked)}
+        style={buttonStyle(
+          states.autonomy, 
+          isTogglingState.autonomy, 
+          isCapabilityUnlocked('autonomy'),
+          isCapabilityUnlocked('autonomy') && !capabilityUsage['autonomy']?.hasBeenUsed
+        )}
         onClick={(e) => {
           e.preventDefault();
           e.stopPropagation();
-          console.log(`CLICKED: ${capability}`);
-          handleClick(capability);
+          console.log('CLICKED: autonomy');
+          handleClick('autonomy');
         }}
-        data-testid={testId}
-        title={!isUnlocked ? `🔒 ${label} - Complete progression requirements to unlock` : undefined}
+        data-testid="autonomy-toggle"
+        title={!isCapabilityUnlocked('autonomy') ? '🔒 Locked - Complete progression to unlock' : 
+               (isCapabilityUnlocked('autonomy') && !capabilityUsage['autonomy']?.hasBeenUsed) ? '✨ NEW! Click to try this feature' : 
+               undefined}
       >
-<<<<<<< HEAD
+        <span data-testid="autonomy-toggle-status">{states.autonomy ? '●' : '○'}</span>
+        <span>{isTogglingState.autonomy ? '...' : 'AUTO'}</span>
+      </div>
+
+      <div
+        style={buttonStyle(
+          states.camera, 
+          isTogglingState.camera, 
+          isCapabilityUnlocked('camera'),
+          isCapabilityUnlocked('camera') && !capabilityUsage['camera']?.hasBeenUsed
+        )}
+        onClick={(e) => {
+          e.preventDefault();
+          e.stopPropagation();
+          console.log('CLICKED: camera');
+          handleClick('camera');
+        }}
+        data-testid="camera-toggle"
+        title={!isCapabilityUnlocked('camera') ? '🔒 Locked - Complete progression to unlock' : 
+               (isCapabilityUnlocked('camera') && !capabilityUsage['camera']?.hasBeenUsed) ? '✨ NEW! Click to try this feature' : 
+               undefined}
+      >
         <span data-testid="camera-toggle-status">{states.camera ? '●' : '○'}</span>
         <span>{isTogglingState.camera ? '...' : 'CAM'}</span>
       </div>
 
       <div
-        style={buttonStyle(states.screen, isTogglingState.screen)}
+        style={buttonStyle(
+          states.screen, 
+          isTogglingState.screen, 
+          isCapabilityUnlocked('screen'),
+          isCapabilityUnlocked('screen') && !capabilityUsage['screen']?.hasBeenUsed
+        )}
         onClick={(e) => {
           e.preventDefault();
           e.stopPropagation();
@@ -191,13 +232,21 @@
           handleClick('screen');
         }}
         data-testid="screen-toggle"
+        title={!isCapabilityUnlocked('screen') ? '🔒 Locked - Complete progression to unlock' : 
+               (isCapabilityUnlocked('screen') && !capabilityUsage['screen']?.hasBeenUsed) ? '✨ NEW! Click to try this feature' : 
+               undefined}
       >
         <span data-testid="screen-toggle-status">{states.screen ? '●' : '○'}</span>
         <span>{isTogglingState.screen ? '...' : 'SCR'}</span>
       </div>
 
       <div
-        style={buttonStyle(states.microphone, isTogglingState.microphone)}
+        style={buttonStyle(
+          states.microphone, 
+          isTogglingState.microphone, 
+          isCapabilityUnlocked('microphone'),
+          isCapabilityUnlocked('microphone') && !capabilityUsage['microphone']?.hasBeenUsed
+        )}
         onClick={(e) => {
           e.preventDefault();
           e.stopPropagation();
@@ -205,13 +254,21 @@
           handleClick('microphone');
         }}
         data-testid="microphone-toggle"
+        title={!isCapabilityUnlocked('microphone') ? '🔒 Locked - Complete progression to unlock' : 
+               (isCapabilityUnlocked('microphone') && !capabilityUsage['microphone']?.hasBeenUsed) ? '✨ NEW! Click to try this feature' : 
+               undefined}
       >
         <span data-testid="microphone-toggle-status">{states.microphone ? '●' : '○'}</span>
         <span>{isTogglingState.microphone ? '...' : 'MIC'}</span>
       </div>
 
       <div
-        style={buttonStyle(states.speakers, isTogglingState.speakers)}
+        style={buttonStyle(
+          states.speakers, 
+          isTogglingState.speakers, 
+          isCapabilityUnlocked('speakers'),
+          isCapabilityUnlocked('speakers') && !capabilityUsage['speakers']?.hasBeenUsed
+        )}
         onClick={(e) => {
           e.preventDefault();
           e.stopPropagation();
@@ -219,13 +276,21 @@
           handleClick('speakers');
         }}
         data-testid="speakers-toggle"
+        title={!isCapabilityUnlocked('speakers') ? '🔒 Locked - Complete progression to unlock' : 
+               (isCapabilityUnlocked('speakers') && !capabilityUsage['speakers']?.hasBeenUsed) ? '✨ NEW! Click to try this feature' : 
+               undefined}
       >
         <span data-testid="speakers-toggle-status">{states.speakers ? '●' : '○'}</span>
         <span>{isTogglingState.speakers ? '...' : 'SPK'}</span>
       </div>
 
       <div
-        style={buttonStyle(states.shell, isTogglingState.shell)}
+        style={buttonStyle(
+          states.shell, 
+          isTogglingState.shell, 
+          isCapabilityUnlocked('shell'),
+          isCapabilityUnlocked('shell') && !capabilityUsage['shell']?.hasBeenUsed
+        )}
         onClick={(e) => {
           e.preventDefault();
           e.stopPropagation();
@@ -233,27 +298,35 @@
           handleClick('shell');
         }}
         data-testid="shell-toggle"
+        title={!isCapabilityUnlocked('shell') ? '🔒 Locked - Complete progression to unlock' : 
+               (isCapabilityUnlocked('shell') && !capabilityUsage['shell']?.hasBeenUsed) ? '✨ NEW! Click to try this feature' : 
+               undefined}
       >
         <span data-testid="shell-toggle-status">{states.shell ? '●' : '○'}</span>
         <span>{isTogglingState.shell ? '...' : 'SH'}</span>
-=======
-        <span data-testid={`${capability}-toggle-status`}>
-          {!isUnlocked ? '🔒' : state ? '●' : '○'}
-        </span>
-        <span>{isToggling ? '...' : label}</span>
->>>>>>> 39d1ae69
       </div>
-    );
-  };
-
-  return (
-    <div style={{ display: 'flex', gap: '2px', width: '100%' }}>
-      {renderCapabilityButton('autonomy', states.autonomy, isTogglingState.autonomy, 'AUTO', 'autonomy-toggle')}
-      {renderCapabilityButton('camera', states.camera, isTogglingState.camera, 'CAM', 'camera-toggle')}
-      {renderCapabilityButton('screen', states.screen, isTogglingState.screen, 'SCR', 'screen-toggle')}
-      {renderCapabilityButton('microphone', states.microphone, isTogglingState.microphone, 'MIC', 'microphone-toggle')}
-      {renderCapabilityButton('shell', states.shell, isTogglingState.shell, 'SH', 'shell-toggle')}
-      {renderCapabilityButton('browser', states.browser, isTogglingState.browser, 'WWW', 'browser-toggle')}
+
+      <div
+        style={buttonStyle(
+          states.browser, 
+          isTogglingState.browser, 
+          isCapabilityUnlocked('browser'),
+          isCapabilityUnlocked('browser') && !capabilityUsage['browser']?.hasBeenUsed
+        )}
+        onClick={(e) => {
+          e.preventDefault();
+          e.stopPropagation();
+          console.log('CLICKED: browser');
+          handleClick('browser');
+        }}
+        data-testid="browser-toggle"
+        title={!isCapabilityUnlocked('browser') ? '🔒 Locked - Complete progression to unlock' : 
+               (isCapabilityUnlocked('browser') && !capabilityUsage['browser']?.hasBeenUsed) ? '✨ NEW! Click to try this feature' : 
+               undefined}
+      >
+        <span data-testid="browser-toggle-status">{states.browser ? '●' : '○'}</span>
+        <span>{isTogglingState.browser ? '...' : 'WWW'}</span>
+      </div>
     </div>
   );
 };
@@ -333,6 +406,29 @@
     capability: '',
     onConfirm: () => {},
   });
+
+  // Track capability usage and individual warning states
+  const [capabilityUsage, setCapabilityUsage] = useState<CapabilityUsageState>(() => {
+    const stored = localStorage.getItem('capability-usage');
+    if (stored) {
+      try {
+        const parsed = JSON.parse(stored);
+        // Convert date strings back to Date objects
+        Object.keys(parsed).forEach(key => {
+          if (parsed[key].firstSeenAt) {
+            parsed[key].firstSeenAt = new Date(parsed[key].firstSeenAt);
+          }
+        });
+        return parsed;
+      } catch {
+        return {};
+      }
+    }
+    return {};
+  });
+
+  // Individual security warnings for each capability
+  const [individualWarnings, setIndividualWarnings] = useState<{[capability: string]: boolean}>({});
 
   const [_userId] = useState(() => {
     const stored = localStorage.getItem('terminal-user-id');
@@ -703,18 +799,31 @@
 
     // If enabling a dangerous capability, show security warning first
     if (isDangerous && !currentState) {
-      const securityConfig =
-        SECURITY_CAPABILITIES[capability as keyof typeof SECURITY_CAPABILITIES];
-      if (securityConfig) {
-        setSecurityWarning({
-          isVisible: true,
-          capability,
-          onConfirm: () => {
-            setSecurityWarning({ isVisible: false, capability: '', onConfirm: () => {} });
-            performCapabilityToggle(capability);
-          },
-        });
-        return;
+      const usage = capabilityUsage[capability];
+      // Only show warning if not previously acknowledged or if it's the first time
+      if (!usage?.warningAcknowledged || !individualWarnings[capability]) {
+        const securityConfig =
+          SECURITY_CAPABILITIES[capability as keyof typeof SECURITY_CAPABILITIES];
+        if (securityConfig) {
+          setSecurityWarning({
+            isVisible: true,
+            capability,
+            onConfirm: () => {
+              // Mark warning as acknowledged
+              setCapabilityUsage(prev => ({
+                ...prev,
+                [capability]: {
+                  ...prev[capability],
+                  warningAcknowledged: true,
+                }
+              }));
+              setIndividualWarnings(prev => ({ ...prev, [capability]: true }));
+              setSecurityWarning({ isVisible: false, capability: '', onConfirm: () => {} });
+              performCapabilityToggle(capability);
+            },
+          });
+          return;
+        }
       }
     }
 
@@ -762,6 +871,15 @@
           [capability]: newState,
         }));
         console.log(`[API_TOGGLE] Successfully toggled ${capability} to ${newState}`);
+
+        // Mark capability as used
+        setCapabilityUsage(prev => ({
+          ...prev,
+          [capability]: {
+            ...prev[capability],
+            hasBeenUsed: true,
+          }
+        }));
 
         // Log security events for dangerous capabilities
         if (['shell', 'browser'].includes(capability)) {
@@ -1387,7 +1505,7 @@
   const fetchProgressionStatus = async () => {
     console.log('[PROGRESSION] Fetching progression status...');
     try {
-      const response = await TauriService.makeApiCall('/api/agents/default/progression');
+      const response = await TauriService.proxyApiRequest('GET', '/api/agents/default/progression');
       if (response.success && response.data.progressionReady) {
         setProgressionStatus(response.data);
         console.log('[PROGRESSION] Status updated:', response.data);
@@ -1398,6 +1516,30 @@
       console.error('[PROGRESSION] Error fetching progression status:', error);
     }
   };
+
+  // Persist capability usage to localStorage
+  useEffect(() => {
+    localStorage.setItem('capability-usage', JSON.stringify(capabilityUsage));
+  }, [capabilityUsage]);
+
+  // Track when capabilities are unlocked
+  useEffect(() => {
+    if (progressionStatus?.unlockedCapabilities) {
+      setCapabilityUsage(prev => {
+        const updated = { ...prev };
+        progressionStatus.unlockedCapabilities.forEach((cap: string) => {
+          if (!updated[cap]) {
+            updated[cap] = {
+              hasBeenUsed: false,
+              warningAcknowledged: false,
+              firstSeenAt: new Date(),
+            };
+          }
+        });
+        return updated;
+      });
+    }
+  }, [progressionStatus?.unlockedCapabilities]);
 
   // Initial state fetching for capabilities
   const fetchAllCapabilityStates = async () => {
@@ -1692,84 +1834,8 @@
           </div>
         );
 
-      case 'progression':
-        return (
-          <div className="status-content" data-testid="progression-content">
-            <div className="status-header">
-              <span>◎ PROGRESSION</span>
-            </div>
-            <div className="scrollable-content">
-              {!progressionStatus ? (
-                <div className="empty-state">Loading progression status...</div>
-              ) : (
-                <div className="progression-info">
-                  <div className="progression-item">
-                    <div className="status-title">Current Level</div>
-                    <div className="status-desc">
-                      Level {progressionStatus.currentLevel} - {
-                        progressionStatus.availableLevels?.[progressionStatus.currentLevel]?.name || 'Unknown'
-                      }
-                    </div>
-                  </div>
-                  
-                  <div className="progression-item">
-                    <div className="status-title">Agent Status</div>
-                    <div className="status-desc">
-                      {progressionStatus.agentNamed ? `✓ Named: ${progressionStatus.agentName}` : '○ Needs to choose a name'}
-                    </div>
-                  </div>
-
-                  <div className="progression-item">
-                    <div className="status-title">Unlocked Capabilities</div>
-                    <div className="status-desc">
-                      {progressionStatus.unlockedCapabilities?.length ? (
-                        progressionStatus.unlockedCapabilities.map((cap: string) => (
-                          <span key={cap} className="capability-tag">
-                            {cap}
-                          </span>
-                        ))
-                      ) : (
-                        'None yet'
-                      )}
-                    </div>
-                  </div>
-
-                  <div className="progression-item">
-                    <div className="status-title">Available Levels</div>
-                    <div className="status-desc">
-                      {progressionStatus.availableLevels?.map((level: any) => (
-                        <div key={level.id} className="level-item">
-                          <span className="level-status">
-                            {level.isUnlocked ? '✓' : '🔒'}
-                          </span>
-                          <span className="level-name">
-                            {level.name}
-                          </span>
-                          <div className="level-capabilities">
-                            {level.capabilities.join(', ')}
-                          </div>
-                        </div>
-                      ))}
-                    </div>
-                  </div>
-
-                  <div className="progression-item">
-                    <div className="status-title">Completed Actions</div>
-                    <div className="status-desc">
-                      {progressionStatus.completedActions?.length ? (
-                        progressionStatus.completedActions.map((action: string) => (
-                          <div key={action} className="action-item">✓ {action}</div>
-                        ))
-                      ) : (
-                        'None yet'
-                      )}
-                    </div>
-                  </div>
-                </div>
-              )}
-            </div>
-          </div>
-        );
+
+
 
       case 'monologue':
         return (
@@ -2447,6 +2513,18 @@
         .logs-content {
           flex: 1;
           overflow: hidden;
+        }
+        
+        @keyframes glow {
+          0% {
+            box-shadow: 0 0 5px #00ff00, 0 0 10px #00ff00, 0 0 15px #00ff00;
+          }
+          50% {
+            box-shadow: 0 0 10px #00ff00, 0 0 20px #00ff00, 0 0 30px #00ff00;
+          }
+          100% {
+            box-shadow: 0 0 5px #00ff00, 0 0 10px #00ff00, 0 0 15px #00ff00;
+          }
         }
       `}</style>
       {/* Connection Status */}
@@ -2603,17 +2681,14 @@
               states={plugins} 
               onToggle={handleCapabilityToggle} 
               progressionStatus={progressionStatus}
+              capabilityUsage={capabilityUsage}
             />
           </div>
 
           {/* Status Tabs */}
           <div className="status-tabs">
             {(
-<<<<<<< HEAD
               ['chat', 'goals', 'todos', 'monologue', 'files', 'config', 'logs', 'agent-screen'] as const
-=======
-              ['goals', 'todos', 'progression', 'monologue', 'files', 'config', 'logs', 'agent-screen'] as const
->>>>>>> 39d1ae69
             ).map((tab) => (
               <button
                 key={tab}
